--- conflicted
+++ resolved
@@ -200,17 +200,10 @@
     auto buffer_ptr = &engine.packet_buffer[0];
     // size_t bytes_received = recv(engine.connection, buffer_ptr, http_head_size_k, MSG_PEEK);
 
-<<<<<<< HEAD
-    // auto json_or_error = strip_http_headers(std::string_view(buffer_ptr, bytes_received));
+    // auto json_or_error = split_body_headers(std::string_view(buffer_ptr, bytes_received));
     // if (auto error_ptr = std::get_if<default_error_t>(&json_or_error); error_ptr)
     //     return ujrpc_call_reply_error(&engine, error_ptr->code, error_ptr->note.data(), error_ptr->note.size());
     // parsed_request_t request = std::get<parsed_request_t>(json_or_error);
-=======
-    auto json_or_error = split_body_headers(std::string_view(buffer_ptr, bytes_received));
-    if (auto error_ptr = std::get_if<default_error_t>(&json_or_error); error_ptr)
-        return ujrpc_call_reply_error(&engine, error_ptr->code, error_ptr->note.data(), error_ptr->note.size());
-    parsed_request_t request = std::get<parsed_request_t>(json_or_error);
->>>>>>> 98f582fc
 
     size_t bytes_expected = 0;
     if (ioctl(engine.connection, FIONREAD, &bytes_expected) == -1) {
