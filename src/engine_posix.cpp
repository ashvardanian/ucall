--- conflicted
+++ resolved
@@ -32,7 +32,6 @@
 
 #include <queue>
 
-<<<<<<< HEAD
 #include <charconv> // `std::to_chars`
 #include <chrono>   // `std::chrono`
 
@@ -41,9 +40,6 @@
 #include <openssl/pem.h>
 #include <picotls.h>
 #include <picotls/openssl.h>
-=======
-#include <simdjson.h>
->>>>>>> a2b5a7ce
 
 #include "ucall/ucall.h"
 
@@ -53,7 +49,17 @@
 
 #pragma region Cpp Declaration
 
-<<<<<<< HEAD
+namespace sj = simdjson;
+namespace sjd = sj::dom;
+using namespace unum::ucall;
+
+using time_clock_t = std::chrono::steady_clock;
+using time_point_t = std::chrono::time_point<time_clock_t>;
+
+static constexpr std::size_t initial_buffer_size_k = ram_page_size_k * 4;
+
+struct ucall_ssl_context_t {
+
     constexpr ucall_ssl_context_t() noexcept
         : certs{{nullptr}}, sign_certificate({{nullptr}}), verify_certificate({{nullptr}}), hand_props({{{nullptr}}}),
           tls(nullptr), ssl({.random_bytes = ptls_openssl_random_bytes,
@@ -109,366 +115,20 @@
     ptls_handshake_properties_t hand_props;
     ptls_t* tls;
     ptls_context_t ssl;
-=======
-namespace sj = simdjson;
-namespace sjd = sj::dom;
-using namespace unum::ucall;
+};
 
 struct conn_ctx_t {
     connection_t* conn_ptr;
     ssize_t res;
->>>>>>> a2b5a7ce
 };
 
 struct posix_ctx_t {
     std::queue<conn_ctx_t> res_queue; // TODO replace with custom
+    ucall_ssl_context_t ssl_ctx;
     mutex_t queue_mutex;
     memory_map_t fixed_buffers{};
 };
 
-<<<<<<< HEAD
-sj::simdjson_result<sjd::element> param_at(ucall_call_t call, ucall_str_t name, size_t name_len) noexcept {
-    engine_t& engine = *reinterpret_cast<engine_t*>(call);
-    scratch_space_t& scratch = engine.scratch;
-    name_len = string_length(name, name_len);
-    return scratch.point_to_param({name, name_len});
-}
-
-sj::simdjson_result<sjd::element> param_at(ucall_call_t call, size_t position) noexcept {
-    engine_t& engine = *reinterpret_cast<engine_t*>(call);
-    scratch_space_t& scratch = engine.scratch;
-    return scratch.point_to_param(position);
-}
-
-ssize_t send_all(int fd, uint8_t const* data, size_t len) {
-    size_t sent = 0;
-    while (sent < len) {
-        ssize_t ret = send(fd, data + sent, len - sent, 0);
-        if (ret == -1 && errno == EINTR)
-            continue;
-        if (ret <= 0)
-            return -1;
-        sent += ret;
-    }
-    return sent;
-}
-
-ssize_t send_ssl(engine_t& engine, char const* buf, size_t len) {
-    ptls_buffer_t encrypt_buf;
-    uint8_t sm_buf[ram_page_size_k];
-    ssize_t ret = -1;
-
-    ptls_buffer_init(&encrypt_buf, sm_buf, ram_page_size_k);
-    if (ptls_send(engine.ssl_ctx->tls, &encrypt_buf, buf, len) == 0)
-        ret = send_all(engine.connection, encrypt_buf.base, encrypt_buf.off);
-    ptls_buffer_dispose(&encrypt_buf);
-
-    return ret;
-}
-
-void send_message(engine_t& engine, array_gt<char> const& message) noexcept {
-    char const* buf = message.data();
-    size_t const len = message.size();
-    long idx = 0;
-    long res = 0;
-
-    if (engine.ssl_ctx)
-        idx = send_ssl(engine, buf, len);
-    else
-        while (idx < len && (res = send(engine.connection, buf + idx, len - idx, 0)) > 0)
-            idx += res;
-
-    if (res < 0) {
-        if (errno == EMSGSIZE)
-            ucall_call_reply_error_out_of_memory(&engine);
-        return;
-    }
-    engine.stats.bytes_sent += idx;
-    engine.stats.packets_sent++;
-}
-
-void forward_call(engine_t& engine) noexcept {
-    scratch_space_t& scratch = engine.scratch;
-    auto callback_or_error = find_callback(engine.callbacks, scratch);
-    if (auto error_ptr = std::get_if<default_error_t>(&callback_or_error); error_ptr)
-        return ucall_call_reply_error(&engine, error_ptr->code, error_ptr->note.data(), error_ptr->note.size());
-
-    named_callback_t call_data = std::get<named_callback_t>(callback_or_error);
-    return call_data.callback(&engine, call_data.callback_tag);
-}
-
-/**
- * @brief Analyzes the contents of the packet, bifurcating batched and singular JSON-RPC requests.
- */
-void forward_call_or_calls(engine_t& engine) noexcept {
-    scratch_space_t& scratch = engine.scratch;
-    sjd::parser& parser = *scratch.dynamic_parser;
-    std::string_view json_body = scratch.dynamic_packet;
-    auto one_or_many = parser.parse(json_body.data(), json_body.size(), false);
-    if (one_or_many.error() != sj::SUCCESS)
-        return ucall_call_reply_error(&engine, -32700, "Invalid JSON was received by the server.", 40);
-
-    // The major difference between batch and single-request paths is that
-    // in the first case we need to keep a copy of the data somewhere,
-    // until answers to all requests are accumulated and we can submit them
-    // simultaneously.
-    // Linux supports `MSG_MORE` flag for submissions, which could have helped,
-    // but it is less effective than assembling a copy here.
-    if (one_or_many.is_array()) {
-        sjd::array many = one_or_many.get_array().value_unsafe();
-        scratch.is_batch = false;
-
-        // Start a JSON array.
-        scratch.is_batch = true;
-        bool res = true;
-        if (scratch.is_http)
-            res &= engine.buffer.append_n(http_header_k, http_header_size_k);
-
-        res &= engine.buffer.append_n("[", 1);
-
-        for (sjd::element const one : many) {
-            scratch.tree = one;
-            forward_call(engine);
-        }
-
-        if (engine.buffer[engine.buffer.size() - 1] == ',')
-            engine.buffer.pop_back();
-
-        res &= engine.buffer.append_n("]", 1);
-
-        if (!res)
-            return ucall_call_reply_error_out_of_memory(&engine);
-
-        if (scratch.is_http)
-            set_http_content_length(engine.buffer.data(), engine.buffer.size() - http_header_size_k);
-
-        send_message(engine, engine.buffer);
-
-        engine.buffer.reset();
-    } else {
-        scratch.is_batch = false;
-        scratch.tree = one_or_many.value_unsafe();
-        forward_call(engine);
-        engine.buffer.reset();
-    }
-}
-
-void forward_packet(engine_t& engine) noexcept {
-    scratch_space_t& scratch = engine.scratch;
-    auto json_or_error = split_body_headers(scratch.dynamic_packet);
-    if (auto error_ptr = std::get_if<default_error_t>(&json_or_error); error_ptr)
-        return ucall_call_reply_error(&engine, error_ptr->code, error_ptr->note.data(), error_ptr->note.size());
-
-    auto request = std::get<parsed_request_t>(json_or_error);
-    scratch.is_http = request.type.size();
-    scratch.dynamic_packet = request.body;
-    return forward_call_or_calls(engine);
-}
-
-int do_handshake(engine_t& engine, char* rbuf, size_t* rbuf_len) {
-    size_t const sm_buff_len = 4096;
-    uint8_t sm_buf[sm_buff_len];
-    ptls_buffer_t wbuf;
-    ptls_buffer_init(&wbuf, sm_buf, sm_buff_len);
-
-    int ret;
-    ssize_t read_ret;
-
-    do {
-        if (send_all(engine.connection, wbuf.base, wbuf.off) < 0)
-            goto closed;
-        wbuf.off = 0;
-
-        while ((read_ret = read(engine.connection, rbuf, *rbuf_len)) == -1 && errno == EINTR)
-            ;
-
-        if (read_ret < 0)
-            goto closed;
-        *rbuf_len = read_ret;
-    } while ((ret = ptls_handshake(engine.ssl_ctx->tls, &wbuf, rbuf, rbuf_len, &engine.ssl_ctx->hand_props)) ==
-             PTLS_ERROR_IN_PROGRESS);
-
-    if (ret != PTLS_ALERT_CLOSE_NOTIFY)
-        goto closed;
-
-    if (send_all(engine.connection, wbuf.base, wbuf.off) < 0)
-        goto closed;
-
-    if (read_ret != *rbuf_len)
-        memmove(rbuf, rbuf + *rbuf_len, read_ret - *rbuf_len);
-    *rbuf_len = read_ret - *rbuf_len;
-    return 0;
-
-closed:
-    ptls_buffer_dispose(&wbuf);
-    return -1;
-}
-
-ssize_t recv_ssl(engine_t& engine, char* buf, size_t len, bool recv_one_packet = false) {
-    ptls_buffer_t decrpyt_buf;
-    uint8_t step_buf[ram_page_size_k];
-    ssize_t ret;
-
-    ptls_buffer_init(&decrpyt_buf, buf, len);
-    while (len != decrpyt_buf.off) {
-        while ((ret = recv(engine.connection, step_buf, ram_page_size_k, 0)) == -1 && errno == EINTR)
-            ;
-        if (ret <= 0)
-            break;
-
-        size_t inlen = ret;
-        uint8_t* input = step_buf;
-        while (inlen != 0) {
-            size_t consumed = inlen;
-            if ((ret = ptls_receive(engine.ssl_ctx->tls, &decrpyt_buf, input, &consumed)) != 0) {
-                ptls_buffer_dispose(&decrpyt_buf);
-                return -1;
-            }
-            input += consumed;
-            inlen -= consumed;
-        }
-        if (recv_one_packet)
-            break;
-    }
-
-    ret = decrpyt_buf.off;
-    // ptls_buffer_dispose(&decrpyt_buf);
-    return ret;
-}
-
-size_t recv_all(engine_t& engine, char* buf, size_t len) {
-    size_t idx = 0;
-    int res = 0;
-
-    if (engine.ssl_ctx)
-        idx = recv_ssl(engine, buf, len);
-    else
-        while (idx < len && (res = recv(engine.connection, buf + idx, len - idx, 0)) > 0)
-            idx += res;
-
-    return idx;
-}
-
-void ucall_take_call(ucall_server_t server, uint16_t) {
-    engine_t& engine = *reinterpret_cast<engine_t*>(server);
-    scratch_space_t& scratch = engine.scratch;
-
-    // Log stats, if enough time has passed since last call.
-    if (engine.logs_file_descriptor > 0) {
-        auto now = time_clock_t::now();
-        auto dt = std::chrono::duration_cast<std::chrono::milliseconds>(now - engine.log_last_time).count();
-        if (dt > stats_t::default_frequency_secs_k * 1000ul) {
-            auto len = engine.logs_format == "json" //
-                           ? engine.stats.log_json(engine.packet_buffer, ram_page_size_k)
-                           : engine.stats.log_human_readable(engine.packet_buffer, ram_page_size_k, dt / 1000ul);
-            len = write(engine.logs_file_descriptor, engine.packet_buffer, len);
-            engine.log_last_time = now;
-        }
-    }
-
-    // If no pending connections are present on the queue, and the
-    // socket is not marked as nonblocking, accept() blocks the caller
-    // until a connection is present. If the socket is marked
-    // nonblocking and no pending connections are present on the queue,
-    // accept() fails with the error EAGAIN or EWOULDBLOCK.
-    int connection_fd = accept(engine.socket, (struct sockaddr*)NULL, NULL);
-    if (connection_fd < 0) {
-        // Drop the last error.
-        errno;
-        return;
-    }
-
-    // Wait until we have input.
-    engine.connection = descriptor_t{connection_fd};
-    engine.stats.added_connections++;
-    engine.stats.closed_connections++;
-    char* buffer_ptr = &engine.packet_buffer[0];
-    size_t bytes_received = 0, bytes_expected = 0;
-
-    if (engine.ssl_ctx) {
-        engine.ssl_ctx->tls = ptls_new(&engine.ssl_ctx->ssl, 1);
-        bytes_received = 4160;
-        if (do_handshake(engine, buffer_ptr, &bytes_received) != 0) {
-            ptls_free(engine.ssl_ctx->tls);
-            close(engine.connection);
-            engine.ssl_ctx->tls = nullptr;
-            return;
-        }
-        // TODO In what case will this be required?
-        while (bytes_received < http_head_min_size_k)
-            bytes_received +=
-                recv_ssl(engine, buffer_ptr + bytes_received, http_head_max_size_k - bytes_received, true);
-
-    } else
-        bytes_received = recv(engine.connection, buffer_ptr, http_head_max_size_k, 0);
-
-    auto json_or_error = split_body_headers(std::string_view(buffer_ptr, bytes_received));
-    if (auto error_ptr = std::get_if<default_error_t>(&json_or_error); error_ptr)
-        return ucall_call_reply_error(&engine, error_ptr->code, error_ptr->note.data(), error_ptr->note.size());
-    parsed_request_t request = std::get<parsed_request_t>(json_or_error);
-    auto res = std::from_chars(request.content_length.data(),
-                               request.content_length.data() + request.content_length.size(), bytes_expected);
-    bytes_expected += (request.body.data() - buffer_ptr);
-
-    if (res.ec == std::errc::invalid_argument || bytes_expected <= 0)
-#if !defined(UCALL_IS_WINDOWS)
-        if (ioctl(engine.connection, FIONREAD, &bytes_expected) == -1 || bytes_expected == 0)
-#endif
-            bytes_expected = bytes_received; // TODO what?
-
-    // Either process it in the statically allocated memory,
-    // or allocate dynamically, if the message is too long.
-    size_t bytes_left = bytes_expected - bytes_received;
-
-    if (bytes_expected <= ram_page_size_k) {
-        bytes_received += recv_all(engine, buffer_ptr + bytes_received, bytes_left);
-        scratch.dynamic_parser = &scratch.parser;
-        scratch.dynamic_packet = std::string_view(buffer_ptr, bytes_received);
-        engine.stats.bytes_received += bytes_received;
-        engine.stats.packets_received++;
-        forward_packet(engine);
-    } else {
-        sjd::parser parser;
-        if (parser.allocate(bytes_expected, bytes_expected / 2) != sj::SUCCESS)
-            return ucall_call_reply_error_out_of_memory(&engine);
-
-#if defined(UCALL_IS_WINDOWS)
-        buffer_ptr = (char*)_aligned_malloc(round_up_to<align_k>(bytes_expected + sj::SIMDJSON_PADDING), align_k);
-#else
-        buffer_ptr = (char*)std::aligned_alloc(align_k, round_up_to<align_k>(bytes_expected + sj::SIMDJSON_PADDING));
-#endif
-        if (!buffer_ptr)
-            return ucall_call_reply_error_out_of_memory(&engine);
-
-        memcpy(buffer_ptr, &engine.packet_buffer[0], bytes_received);
-
-        bytes_received += recv_all(engine, buffer_ptr + bytes_received, bytes_left);
-        scratch.dynamic_parser = &parser;
-        scratch.dynamic_packet = std::string_view(buffer_ptr, bytes_received);
-        engine.stats.bytes_received += bytes_received;
-        engine.stats.packets_received++;
-        forward_packet(engine);
-#if defined(UCALL_IS_WINDOWS)
-        _aligned_free(buffer_ptr);
-#else
-        std::free(buffer_ptr);
-#endif
-        buffer_ptr = nullptr;
-    }
-
-    if (engine.ssl_ctx) {
-        ptls_free(engine.ssl_ctx->tls);
-        engine.ssl_ctx->tls = nullptr;
-    }
-
-    shutdown(connection_fd, SHUT_WR);
-    // If later on some UB is detected for client not recieving full data,
-    // then it may be required to put a `recv` with timeout between `shutdown` and `close`
-    close(connection_fd);
-}
-
-=======
->>>>>>> a2b5a7ce
 void ucall_init(ucall_config_t* config_inout, ucall_server_t* server_out) {
 
     // Simple sanity check
@@ -554,18 +214,11 @@
         goto cleanup;
     if (listen(socket_descriptor, config.queue_depth) < 0)
         goto cleanup;
-<<<<<<< HEAD
     if (config.use_ssl) {
-
-        ssl_context = new ucall_ssl_context_t();
-        if (ssl_context->init(config.ssl_private_key_path, config.ssl_certificates_paths,
-                              config.ssl_certificates_count) != 0)
+        if (uctx->ssl_ctx.init(config.ssl_private_key_path, config.ssl_certificates_paths,
+                               config.ssl_certificates_count) != 0)
             goto cleanup;
     }
-    if (parser.allocate(ram_page_size_k, ram_page_size_k / 2) != sj::SUCCESS)
-        goto cleanup;
-=======
->>>>>>> a2b5a7ce
 
     // Initialize all the members.
     new (server_ptr) server_t();
