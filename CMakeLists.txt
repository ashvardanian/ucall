cmake_minimum_required(VERSION 3.20 FATAL_ERROR)
project(
<<<<<<< HEAD
    ucall
    VERSION 0.5.5
    LANGUAGES C CXX
    DESCRIPTION "Up to 100x Faster FastAPI. JSON-RPC with io_uring, SIMD-acceleration, and pure CPython bindings"
    HOMEPAGE_URL "https://github.com/unum-cloud/ucall")
=======
  ucall
  VERSION 0.5.3
  LANGUAGES C CXX
  DESCRIPTION
    "Up to 100x Faster FastAPI. JSON-RPC with io_uring, SIMD-acceleration, and pure CPython bindings"
  HOMEPAGE_URL "https://github.com/unum-cloud/ucall")
>>>>>>> 09f18ea2

set(CMAKE_C_STANDARD 99)
set(CMAKE_CXX_STANDARD 17)
set(CMAKE_CXX_STANDARD_REQUIRED YES)
set(CMAKE_CXX_EXTENSIONS NO)

# Detect software capabilities before setting options
if(LINUX)
  execute_process(
    COMMAND uname -r
    OUTPUT_VARIABLE UNAME_RESULT
    OUTPUT_STRIP_TRAILING_WHITESPACE)
  message(STATUS "Linux Kernel version: ${UNAME_RESULT}")
  string(REGEX MATCH "([0-9]+)\\.([0-9]+)" _ ${UNAME_RESULT})
  set(LINUX_MAJOR_VERSION ${CMAKE_MATCH_1})
  set(LINUX_MINOR_VERSION ${CMAKE_MATCH_2})

  # Combine major and minor version numbers into one for comparison
  set(LINUX_VERSION "${LINUX_MAJOR_VERSION}.${LINUX_MINOR_VERSION}")
  message(STATUS "Parsed Linux Kernel version: ${LINUX_VERSION}")

  # Check if the Linux kernel version is 5.19 or newer
  if(${LINUX_VERSION} VERSION_GREATER_EQUAL "5.19")
    set(SUPPORTS_IO_URING TRUE)
  else()
    set(SUPPORTS_IO_URING FALSE)
  endif()
endif()

# Then, set the default values for options based on whether io_uring is
# supported
option(UCALL_BUILD_LIB_POSIX "Builds the C library for the `posix` backend" ON)
option(UCALL_BUILD_LIB_URING "Builds the C library for the `uring` backend"
       ${SUPPORTS_IO_URING})
option(UCALL_BUILD_PYTHON_POSIX
       "Builds CPython bindings for the `posix` backend" ON)
option(UCALL_BUILD_PYTHON_URING
       "Builds CPython bindings for the `uring` backend" ${SUPPORTS_IO_URING})

option(UCALL_BUILD_BENCHMARKS
       "Builds all available backend for the summation server to run benchmarks"
       OFF)
option(UCALL_BUILD_EXAMPLES
       "Builds examples for Redis-like server and PyTorch deployment" OFF)
option(UCALL_BUILD_TESTS "Builds unit tests for the C library" OFF)
option(UCALL_BUILD_ALL "Builds all supported target" OFF)

if(UCALL_BUILD_PYTHON_URING)
  set(UCALL_BUILD_LIB_URING ON)
endif()

if(UCALL_BUILD_ALL)
  set(UCALL_BUILD_BENCHMARKS OFF)
  set(UCALL_BUILD_EXAMPLES ON)
  set(UCALL_BUILD_TESTS ON)
endif()

# Make Release by default
if(NOT CMAKE_BUILD_TYPE)
  set(CMAKE_BUILD_TYPE Release)
endif()

set(CMAKE_CACHEFILE_DIR "${CMAKE_SOURCE_DIR}/build")
set(CMAKE_ARCHIVE_OUTPUT_DIRECTORY
    "${CMAKE_BINARY_DIR}/build/lib"
    CACHE PATH "Path to static libs")
set(CMAKE_LIBRARY_OUTPUT_DIRECTORY
    "${CMAKE_BINARY_DIR}/build/lib"
    CACHE PATH "Path to shared libs")
set(CMAKE_RUNTIME_OUTPUT_DIRECTORY "${CMAKE_BINARY_DIR}/build/bin")

message(STATUS "Library output directory: ${CMAKE_LIBRARY_OUTPUT_DIRECTORY}")
message(STATUS "Archive output directory: ${CMAKE_ARCHIVE_OUTPUT_DIRECTORY}")
message(STATUS "Runtime output directory: ${CMAKE_RUNTIME_OUTPUT_DIRECTORY}")
message(STATUS "Running on OS: ${CMAKE_SYSTEM_NAME}")

if(MSVC)
  set(CMAKE_CXX_FLAGS "${CMAKE_CXX_FLAGS} /W3")
  set(CMAKE_CXX_FLAGS_DEBUG "${CMAKE_CXX_FLAGS_DEBUG} /DEBUG")
  set(CMAKE_CXX_FLAGS_RELEASE "${CMAKE_CXX_FLAGS_RELEASE} /O2")
  set(CMAKE_CXX_FLAGS_RELWITHDEBINFO
      "${CMAKE_CXX_FLAGS_RELWITHDEBINFO} /O2 /DEBUG")
else()
  set(CMAKE_CXX_FLAGS "${CMAKE_CXX_FLAGS} -pedantic")
  set(CMAKE_CXX_FLAGS "${CMAKE_CXX_FLAGS} -fPIC")
  set(CMAKE_CXX_FLAGS "${CMAKE_CXX_FLAGS} -fno-exceptions")
  set(CMAKE_CXX_FLAGS_DEBUG "${CMAKE_CXX_FLAGS_DEBUG} -g")
  set(CMAKE_CXX_FLAGS_RELEASE "${CMAKE_CXX_FLAGS_RELEASE} -O3")
endif()

if(CMAKE_CXX_COMPILER_ID STREQUAL "GNU")
  set(CMAKE_CXX_FLAGS "${CMAKE_CXX_FLAGS} -fmax-errors=1")
endif()

# Check if we are running on Linux
if(CMAKE_SYSTEM_NAME STREQUAL "Linux")
  set(LINUX TRUE)
endif()

if(CMAKE_SYSTEM_NAME STREQUAL "Darwin")
  set(CMAKE_OSX_DEPLOYMENT_TARGET "11")
  set(CMAKE_OSX_SYSROOT
      CACHE STRING "/Library/Developer/CommandLineTools/SDKs/MacOSX.sdk")
  set(CMAKE_OSX_DEPLOYMENT_TARGET
      "11"
      CACHE STRING "Minimum OS X deployment version")
  set(CMAKE_OSX_ARCHITECTURES
      "x86_64" "universal2" "arm64"
      CACHE STRING "Minimum OS X deployment version")
  set(CMAKE_CXX_FLAGS "${CMAKE_CXX_FLAGS} -stdlib=libc++ -std=c++17")
endif()

include(FetchContent)
include(ExternalProject)
find_package(Threads REQUIRED)

FetchContent_Declare(
  simdjson
  GIT_REPOSITORY https://github.com/simdjson/simdjson.git
  GIT_TAG v3.1.6
  GIT_SHALLOW 1)
FetchContent_MakeAvailable(simdjson)
include_directories(${simdjson_SOURCE_DIR}/include)

# Parsing HTTP headers On MacOS you may need to locate headers here: export
# CPATH=/Library/Developer/CommandLineTools/SDKs/MacOSX.sdk/usr/include/
FetchContent_Declare(
<<<<<<< HEAD
    picohttpparser
    #GIT_REPOSITORY https://github.com/unum-cloud/picohttpparser.git
    GIT_REPOSITORY https://github.com/MarkReedZ/picohttpparser.git
    GIT_SHALLOW 1
)
=======
  picohttpparser
  GIT_REPOSITORY https://github.com/unum-cloud/picohttpparser.git
  GIT_SHALLOW 1)
>>>>>>> 09f18ea2
FetchContent_MakeAvailable(picohttpparser)
include_directories(${picohttpparser_SOURCE_DIR})

# Base64 decoding
FetchContent_Declare(
  tb64
  GIT_REPOSITORY https://github.com/unum-cloud/Turbo-Base64.git
  GIT_SHALLOW 1)
FetchContent_MakeAvailable(tb64)
include_directories(${tb64_SOURCE_DIR})
set(CMAKE_POSITION_INDEPENDENT_CODE ON)

<<<<<<< HEAD
=======
FetchContent_Declare(
  mbedtls
  GIT_REPOSITORY https://github.com/Mbed-TLS/mbedtls/
  GIT_TAG v3.4.0
  CMAKE_ARGS -DENABLE_PROGRAMS=OFF -DENABLE_TESTING=OFF
  -DUSE_SHARED_MBEDTLS_LIBRARY=OFF -DUSE_STATIC_MBEDTLS_LIBRARY=ON)

FetchContent_MakeAvailable(mbedtls)
include_directories(${mbedtls_SOURCE_DIR}/include)
set(mbedtls_LIBS mbedtls mbedcrypto mbedx509)

>>>>>>> 09f18ea2
# LibUring
if(UCALL_BUILD_LIB_URING)
  set(URING_DIR ${CMAKE_BINARY_DIR}/_deps/liburing-ep)
  ExternalProject_Add(
    liburing-ep
    GIT_REPOSITORY https://github.com/axboe/liburing.git
    GIT_TAG liburing-2.3
    GIT_SHALLOW 1
    PREFIX ${CMAKE_BINARY_DIR}/_deps/
    SOURCE_DIR ${URING_DIR}
    CONFIGURE_COMMAND
      echo Configuring LibUring && cd ${URING_DIR} && ./configure --nolibc
      --cc=${CMAKE_C_COMPILER} --cxx=${CMAKE_CXX_COMPILER};
    BUILD_COMMAND cd ${URING_DIR} && make;
    INSTALL_COMMAND ""
    UPDATE_COMMAND "")
  add_library(uring_internal STATIC IMPORTED GLOBAL)
  add_dependencies(uring_internal liburing-ep)
  set_property(TARGET uring_internal PROPERTY IMPORTED_LOCATION
                                              ${URING_DIR}/src/liburing.a)

  include_directories(${URING_DIR}/src/include/)
  set(URING_LIBS uring_internal)
endif()

if(UCALL_BUILD_BENCHMARKS)
  set(BENCHMARK_ENABLE_TESTING OFF)
  set(BENCHMARK_ENABLE_INSTALL OFF)
  set(BENCHMARK_ENABLE_DOXYGEN OFF)
  set(BENCHMARK_INSTALL_DOCS OFF)
  set(BENCHMARK_DOWNLOAD_DEPENDENCIES ON)
  set(BENCHMARK_ENABLE_GTEST_TESTS OFF)
  set(BENCHMARK_USE_BUNDLED_GTEST ON)
  FetchContent_Declare(
    benchmark
    GIT_REPOSITORY https://github.com/google/benchmark
    GIT_TAG v1.7.0
    GIT_SHALLOW 1)
  FetchContent_MakeAvailable(benchmark)
  include_directories(${benchmark_SOURCE_DIR}/include)
endif()

<<<<<<< HEAD
add_library(ucall_server_posix src/engine_posix.cpp)
target_link_libraries(ucall_server_posix simdjson::simdjson Threads::Threads )
set(PYTHON_BACKEND ucall_server_posix)
=======
if(UCALL_BUILD_EXAMPLES)
  # CLI
  FetchContent_Declare(
    cxxopts
    GIT_REPOSITORY https://github.com/jarro2783/cxxopts.git
    GIT_TAG v3.1.1
    GIT_SHALLOW 1)
  FetchContent_MakeAvailable(cxxopts)
  include_directories(${cxxopts_SOURCE_DIR}/include)
endif()
>>>>>>> 09f18ea2

include_directories(include/ src/)

if(UCALL_BUILD_LIB_POSIX)
  add_library(ucall_server_posix src/engine_posix.cpp)
  target_link_libraries(ucall_server_posix simdjson::simdjson Threads::Threads
                        ${mbedtls_LIBS})
  set(PYTHON_BACKEND ucall_server_posix)
endif()

if(UCALL_BUILD_LIB_URING)
  add_library(ucall_server_uring src/engine_uring.cpp)
  set(PYTHON_BACKEND ucall_server_uring)
  target_link_libraries(ucall_server_uring simdjson::simdjson Threads::Threads
                        ${URING_LIBS})
  add_executable(ucall_example_login_uring examples/login/ucall_server.cpp)
  target_link_libraries(ucall_example_login_uring ucall_server_uring cxxopts)
  target_compile_options(ucall_example_login_uring
                         PUBLIC -DCXXOPTS_NO_EXCEPTIONS=ON)
endif()

# Python bindings
find_package(Python3 REQUIRED Development.Module)
include_directories(${Python_INCLUDE_DIRS})

if(UCALL_BUILD_PYTHON_POSIX)
  python3_add_library(py_ucall_posix python/lib.c)
  target_include_directories(py_ucall_posix PUBLIC src/ include/)
  target_link_libraries(py_ucall_posix PRIVATE ucall_server_posix base64)

  # set_target_properties(py_ucall_posix PROPERTIES OUTPUT_NAME posix)
  target_compile_definitions(py_ucall_posix
                             PRIVATE UCALL_PYTHON_MODULE_NAME=posix)
  message(
    STATUS
      "Building ucall_server_posix with output in ${CMAKE_LIBRARY_OUTPUT_DIRECTORY}"
  )
endif()

if(UCALL_BUILD_PYTHON_URING)
  python3_add_library(py_ucall_uring python/lib.c)
  target_include_directories(py_ucall_uring PUBLIC src/ include/)
  target_link_libraries(py_ucall_uring PRIVATE ucall_server_uring base64)

  # set_target_properties(py_ucall_uring PROPERTIES OUTPUT_NAME uring)
  target_compile_definitions(py_ucall_uring
                             PRIVATE UCALL_PYTHON_MODULE_NAME=uring)
  message(
    STATUS
      "Building py_ucall_uring with output in ${CMAKE_LIBRARY_OUTPUT_DIRECTORY}"
  )
endif()

if(UCALL_BUILD_EXAMPLES)
  add_executable(ucall_example_login_posix examples/login/ucall_server.cpp)
  target_link_libraries(ucall_example_login_posix ucall_server_posix cxxopts)
  target_compile_options(ucall_example_login_posix
                         PUBLIC -DCXXOPTS_NO_EXCEPTIONS=ON)

  add_executable(ucall_example_redis examples/redis/ucall_server.cpp)
  target_link_libraries(ucall_example_redis ucall_server_posix)
  target_compile_options(ucall_example_redis PUBLIC -fexceptions)

  find_package(Torch)
  add_executable(ucall_example_pytorcs examples/pytorch/ucall_server.cpp)
  target_link_libraries(ucall_example_pytorcs ucall_server_posix
                        "${TORCH_LIBRARIES}")
endif()<|MERGE_RESOLUTION|>--- conflicted
+++ resolved
@@ -1,19 +1,11 @@
 cmake_minimum_required(VERSION 3.20 FATAL_ERROR)
 project(
-<<<<<<< HEAD
-    ucall
-    VERSION 0.5.5
-    LANGUAGES C CXX
-    DESCRIPTION "Up to 100x Faster FastAPI. JSON-RPC with io_uring, SIMD-acceleration, and pure CPython bindings"
-    HOMEPAGE_URL "https://github.com/unum-cloud/ucall")
-=======
   ucall
-  VERSION 0.5.3
+  VERSION 0.5.5
   LANGUAGES C CXX
   DESCRIPTION
     "Up to 100x Faster FastAPI. JSON-RPC with io_uring, SIMD-acceleration, and pure CPython bindings"
   HOMEPAGE_URL "https://github.com/unum-cloud/ucall")
->>>>>>> 09f18ea2
 
 set(CMAKE_C_STANDARD 99)
 set(CMAKE_CXX_STANDARD 17)
@@ -141,17 +133,20 @@
 # Parsing HTTP headers On MacOS you may need to locate headers here: export
 # CPATH=/Library/Developer/CommandLineTools/SDKs/MacOSX.sdk/usr/include/
 FetchContent_Declare(
-<<<<<<< HEAD
-    picohttpparser
-    #GIT_REPOSITORY https://github.com/unum-cloud/picohttpparser.git
-    GIT_REPOSITORY https://github.com/MarkReedZ/picohttpparser.git
-    GIT_SHALLOW 1
-)
-=======
+  cxxopts
+  GIT_REPOSITORY https://github.com/jarro2783/cxxopts.git
+  GIT_TAG v3.1.1
+  GIT_SHALLOW 1)
+FetchContent_MakeAvailable(cxxopts)
+include_directories(${cxxopts_SOURCE_DIR}/include)
+
+# Parsing HTTP headers On MacOS you may need to locate headers here: export
+# CPATH=/Library/Developer/CommandLineTools/SDKs/MacOSX.sdk/usr/include/
+FetchContent_Declare(
   picohttpparser
-  GIT_REPOSITORY https://github.com/unum-cloud/picohttpparser.git
-  GIT_SHALLOW 1)
->>>>>>> 09f18ea2
+  # GIT_REPOSITORY https://github.com/unum-cloud/picohttpparser.git
+  GIT_REPOSITORY https://github.com/MarkReedZ/picohttpparser.git
+  GIT_SHALLOW 1)
 FetchContent_MakeAvailable(picohttpparser)
 include_directories(${picohttpparser_SOURCE_DIR})
 
@@ -164,20 +159,6 @@
 include_directories(${tb64_SOURCE_DIR})
 set(CMAKE_POSITION_INDEPENDENT_CODE ON)
 
-<<<<<<< HEAD
-=======
-FetchContent_Declare(
-  mbedtls
-  GIT_REPOSITORY https://github.com/Mbed-TLS/mbedtls/
-  GIT_TAG v3.4.0
-  CMAKE_ARGS -DENABLE_PROGRAMS=OFF -DENABLE_TESTING=OFF
-  -DUSE_SHARED_MBEDTLS_LIBRARY=OFF -DUSE_STATIC_MBEDTLS_LIBRARY=ON)
-
-FetchContent_MakeAvailable(mbedtls)
-include_directories(${mbedtls_SOURCE_DIR}/include)
-set(mbedtls_LIBS mbedtls mbedcrypto mbedx509)
-
->>>>>>> 09f18ea2
 # LibUring
 if(UCALL_BUILD_LIB_URING)
   set(URING_DIR ${CMAKE_BINARY_DIR}/_deps/liburing-ep)
@@ -220,11 +201,6 @@
   include_directories(${benchmark_SOURCE_DIR}/include)
 endif()
 
-<<<<<<< HEAD
-add_library(ucall_server_posix src/engine_posix.cpp)
-target_link_libraries(ucall_server_posix simdjson::simdjson Threads::Threads )
-set(PYTHON_BACKEND ucall_server_posix)
-=======
 if(UCALL_BUILD_EXAMPLES)
   # CLI
   FetchContent_Declare(
@@ -235,14 +211,12 @@
   FetchContent_MakeAvailable(cxxopts)
   include_directories(${cxxopts_SOURCE_DIR}/include)
 endif()
->>>>>>> 09f18ea2
 
 include_directories(include/ src/)
 
 if(UCALL_BUILD_LIB_POSIX)
   add_library(ucall_server_posix src/engine_posix.cpp)
-  target_link_libraries(ucall_server_posix simdjson::simdjson Threads::Threads
-                        ${mbedtls_LIBS})
+  target_link_libraries(ucall_server_posix simdjson::simdjson Threads::Threads)
   set(PYTHON_BACKEND ucall_server_posix)
 endif()
 
